/*
Copyright 2015 The Kubernetes Authors.

Licensed under the Apache License, Version 2.0 (the "License");
you may not use this file except in compliance with the License.
You may obtain a copy of the License at

    http://www.apache.org/licenses/LICENSE-2.0

Unless required by applicable law or agreed to in writing, software
distributed under the License is distributed on an "AS IS" BASIS,
WITHOUT WARRANTIES OR CONDITIONS OF ANY KIND, either express or implied.
See the License for the specific language governing permissions and
limitations under the License.
*/

package controller

import (
	"fmt"
	"math/rand"
	"sort"
	"strconv"
	"strings"
	"time"

	"github.com/golang/glog"

	apiv1 "k8s.io/api/core/v1"
	extensions "k8s.io/api/extensions/v1beta1"
	"k8s.io/apimachinery/pkg/util/intstr"
	"k8s.io/apimachinery/pkg/util/sets"
	clientset "k8s.io/client-go/kubernetes"

	"k8s.io/ingress-nginx/internal/ingress"
	"k8s.io/ingress-nginx/internal/ingress/annotations/healthcheck"
	"k8s.io/ingress-nginx/internal/ingress/annotations/proxy"
	ngx_config "k8s.io/ingress-nginx/internal/ingress/controller/config"
	"k8s.io/ingress-nginx/internal/k8s"
)

const (
	defUpstreamName = "upstream-default-backend"
	defServerName   = "_"
	rootLocation    = "/"
)

// Configuration contains all the settings required by an Ingress controller
type Configuration struct {
	APIServerHost  string
	KubeConfigFile string
	Client         clientset.Interface

	ResyncPeriod time.Duration

	ConfigMapName  string
	DefaultService string

	Namespace string

	ForceNamespaceIsolation bool

	// +optional
	TCPConfigMapName string
	// +optional
	UDPConfigMapName string

	DefaultHealthzURL     string
	DefaultSSLCertificate string

	// +optional
	PublishService       string
	PublishStatusAddress string

	UpdateStatus           bool
	UseNodeInternalIP      bool
	ElectionID             string
	UpdateStatusOnShutdown bool

	SortBackends bool

	ListenPorts *ngx_config.ListenPorts

	EnableSSLPassthrough bool

	EnableProfiling bool

	EnableSSLChainCompletion bool

	FakeCertificatePath string
	FakeCertificateSHA  string

	SyncRateLimit float32

	DynamicConfigurationEnabled bool

	DisableLua bool
}

// GetPublishService returns the Service used to set the load-balancer status of Ingresses.
func (n NGINXController) GetPublishService() *apiv1.Service {
	s, err := n.store.GetService(n.cfg.PublishService)
	if err != nil {
		return nil
	}

	return s
}

// syncIngress collects all the pieces required to assemble the NGINX
// configuration file and passes the resulting data structures to the backend
// (OnUpdate) when a reload is deemed necessary.
func (n *NGINXController) syncIngress(interface{}) error {
	n.syncRateLimiter.Accept()

	if n.syncQueue.IsShuttingDown() {
		return nil
	}

	// sort Ingresses using the ResourceVersion field
	ings := n.store.ListIngresses()
	sort.SliceStable(ings, func(i, j int) bool {
		ir := ings[i].ResourceVersion
		jr := ings[j].ResourceVersion
		return ir < jr
	})

	upstreams, servers := n.getBackendServers(ings)
	var passUpstreams []*ingress.SSLPassthroughBackend

	for _, server := range servers {
		if !server.SSLPassthrough {
			continue
		}

		for _, loc := range server.Locations {
			if loc.Path != rootLocation {
				glog.Warningf("Ignoring SSL Passthrough for location %q in server %q", loc.Path, server.Hostname)
				continue
			}
			passUpstreams = append(passUpstreams, &ingress.SSLPassthroughBackend{
				Backend:  loc.Backend,
				Hostname: server.Hostname,
				Service:  loc.Service,
				Port:     loc.Port,
			})
			break
		}
	}

	pcfg := ingress.Configuration{
		Backends:            upstreams,
		Servers:             servers,
		TCPEndpoints:        n.getStreamServices(n.cfg.TCPConfigMapName, apiv1.ProtocolTCP),
		UDPEndpoints:        n.getStreamServices(n.cfg.UDPConfigMapName, apiv1.ProtocolUDP),
		PassthroughBackends: passUpstreams,

		ConfigurationChecksum: n.store.GetBackendConfiguration().Checksum,
	}

	if n.runningConfig.Equal(&pcfg) {
		glog.V(3).Infof("No configuration change detected, skipping backend reload.")
		return nil
	}

	if n.cfg.DynamicConfigurationEnabled && n.IsDynamicConfigurationEnough(&pcfg) {
		glog.Infof("Changes handled by the dynamic configuration, skipping backend reload.")
	} else {
		glog.Infof("Configuration changes detected, backend reload required.")

		err := n.OnUpdate(pcfg)
		if err != nil {
			IncReloadErrorCount()
			ConfigSuccess(false)
			glog.Errorf("Unexpected failure reloading the backend:\n%v", err)
			return err
		}

		glog.Infof("Backend successfully reloaded.")
		ConfigSuccess(true)
		IncReloadCount()
		setSSLExpireTime(servers)
	}

	if n.cfg.DynamicConfigurationEnabled {
		isFirstSync := n.runningConfig.Equal(&ingress.Configuration{})
		go func(isFirstSync bool) {
			if isFirstSync {
				glog.Infof("Initial synchronization of the NGINX configuration.")

				// it takes time for NGINX to start listening on the configured ports
				time.Sleep(1 * time.Second)
			}
			err := configureDynamically(&pcfg, n.cfg.ListenPorts.Status)
			if err == nil {
				glog.Infof("Dynamic reconfiguration succeeded.")
			} else {
				glog.Warningf("Dynamic reconfiguration failed: %v", err)
			}
		}(isFirstSync)
	}

	n.runningConfig = &pcfg

	return nil
}

func (n *NGINXController) getStreamServices(configmapName string, proto apiv1.Protocol) []ingress.L4Service {
	glog.V(3).Infof("Obtaining information about %v stream services from ConfigMap %q", proto, configmapName)
	if configmapName == "" {
		return []ingress.L4Service{}
	}

	_, _, err := k8s.ParseNameNS(configmapName)
	if err != nil {
		glog.Errorf("Error parsing ConfigMap reference %q: %v", configmapName, err)
		return []ingress.L4Service{}
	}

	configmap, err := n.store.GetConfigMap(configmapName)
	if err != nil {
		glog.Errorf("Error reading ConfigMap %q: %v", configmapName, err)
		return []ingress.L4Service{}
	}

	var svcs []ingress.L4Service
	var svcProxyProtocol ingress.ProxyProtocol

	rp := []int{
		n.cfg.ListenPorts.HTTP,
		n.cfg.ListenPorts.HTTPS,
		n.cfg.ListenPorts.SSLProxy,
		n.cfg.ListenPorts.Status,
		n.cfg.ListenPorts.Health,
		n.cfg.ListenPorts.Default,
	}
	reserverdPorts := sets.NewInt(rp...)

	// svcRef format: <(str)namespace>/<(str)service>:<(intstr)port>[:<(bool)decode>:<(bool)encode>]
	for port, svcRef := range configmap.Data {
		externalPort, err := strconv.Atoi(port)
		if err != nil {
			glog.Warningf("%q is not a valid %v port number", port, proto)
			continue
		}

		if reserverdPorts.Has(externalPort) {
			glog.Warningf("Port %d cannot be used for %v stream services. It is reserved for the Ingress controller.", externalPort, proto)
			continue
		}

		nsSvcPort := strings.Split(svcRef, ":")
		if len(nsSvcPort) < 2 {
			glog.Warningf("Invalid Service reference %q for %v port %d", svcRef, proto, externalPort)
			continue
		}

		nsName := nsSvcPort[0]
		svcPort := nsSvcPort[1]
		svcProxyProtocol.Decode = false
		svcProxyProtocol.Encode = false

		// Proxy Protocol is only compatible with TCP Services
		if len(nsSvcPort) >= 3 && proto == apiv1.ProtocolTCP {
			if len(nsSvcPort) >= 3 && strings.ToUpper(nsSvcPort[2]) == "PROXY" {
				svcProxyProtocol.Decode = true
			}
			if len(nsSvcPort) == 4 && strings.ToUpper(nsSvcPort[3]) == "PROXY" {
				svcProxyProtocol.Encode = true
			}
		}

		svcNs, svcName, err := k8s.ParseNameNS(nsName)
		if err != nil {
			glog.Warningf("%v", err)
			continue
		}

		svc, err := n.store.GetService(nsName)
		if err != nil {
			glog.Warningf("Error getting Service %q from local store: %v", nsName, err)
			continue
		}

		var endps []ingress.Endpoint
		targetPort, err := strconv.Atoi(svcPort)
		if err != nil {
			// not a port number, fall back to using port name
			glog.V(3).Infof("Searching Endpoints with %v port name %q for Service %q", proto, svcPort, nsName)
			for _, sp := range svc.Spec.Ports {
				if sp.Name == svcPort {
					if sp.Protocol == proto {
						endps = getEndpoints(svc, &sp, proto, &healthcheck.Config{}, n.store.GetServiceEndpoints)
						break
					}
				}
			}
		} else {
			glog.V(3).Infof("Searching Endpoints with %v port number %d for Service %q", proto, targetPort, nsName)
			for _, sp := range svc.Spec.Ports {
				if sp.Port == int32(targetPort) {
					if sp.Protocol == proto {
						endps = getEndpoints(svc, &sp, proto, &healthcheck.Config{}, n.store.GetServiceEndpoints)
						break
					}
				}
			}
		}

		// stream services cannot contain empty upstreams and there is
		// no default backend equivalent
		if len(endps) == 0 {
			glog.Warningf("Service %q does not have any active Endpoint for %v port %v", nsName, proto, svcPort)
			continue
		}

		svcs = append(svcs, ingress.L4Service{
			Port: externalPort,
			Backend: ingress.L4Backend{
				Name:          svcName,
				Namespace:     svcNs,
				Port:          intstr.FromString(svcPort),
				Protocol:      proto,
				ProxyProtocol: svcProxyProtocol,
			},
			Endpoints: endps,
		})
	}

	return svcs
}

// getDefaultUpstream returns the upstream associated with the default backend.
// Configures the upstream to return HTTP code 503 in case of error.
func (n *NGINXController) getDefaultUpstream() *ingress.Backend {
	upstream := &ingress.Backend{
		Name: defUpstreamName,
	}
	svcKey := n.cfg.DefaultService
	svc, err := n.store.GetService(svcKey)
	if err != nil {
		glog.Warningf("Unexpected error getting default backend %q from local store: %v", n.cfg.DefaultService, err)
		upstream.Endpoints = append(upstream.Endpoints, n.DefaultEndpoint())
		return upstream
	}

	endps := getEndpoints(svc, &svc.Spec.Ports[0], apiv1.ProtocolTCP, &healthcheck.Config{}, n.store.GetServiceEndpoints)
	if len(endps) == 0 {
		glog.Warningf("Service %q does not have any active Endpoint", svcKey)
		endps = []ingress.Endpoint{n.DefaultEndpoint()}
	}

	upstream.Service = svc
	upstream.Endpoints = append(upstream.Endpoints, endps...)
	return upstream
}

// getBackendServers returns a list of Upstream and Server to be used by the
// backend.  An upstream can be used in multiple servers if the namespace,
// service name and port are the same.
func (n *NGINXController) getBackendServers(ingresses []*extensions.Ingress) ([]*ingress.Backend, []*ingress.Server) {
	du := n.getDefaultUpstream()
	upstreams := n.createUpstreams(ingresses, du)
	servers := n.createServers(ingresses, upstreams, du)

	for _, ing := range ingresses {
		anns, err := n.store.GetIngressAnnotations(ing)
		if err != nil {
			glog.Errorf("Unexpected error reading annotations for Ingress %q from local store: %v", ing.Name, err)
		}

		for _, rule := range ing.Spec.Rules {
			host := rule.Host
			if host == "" {
				host = defServerName
			}
			server := servers[host]
			if server == nil {
				server = servers[defServerName]
			}

			if rule.HTTP == nil &&
				host != defServerName {
				glog.V(3).Infof("Ingress \"%v/%v\" does not contain any HTTP rule, using default backend.", ing.Namespace, ing.Name)
				continue
			}

			if server.AuthTLSError == "" && anns.CertificateAuth.AuthTLSError != "" {
				server.AuthTLSError = anns.CertificateAuth.AuthTLSError
			}

			if server.CertificateAuth.CAFileName == "" {
				server.CertificateAuth = anns.CertificateAuth
				if server.CertificateAuth.Secret != "" && server.CertificateAuth.CAFileName == "" {
					glog.V(3).Infof("Secret %q does not contain 'ca.crt' key, mutual authentication disabled for Ingress \"%v/%v\"", server.CertificateAuth.Secret, ing.Namespace, ing.Name)
				}
			} else {
				glog.V(3).Infof("Server %v is already configured for mutual authentication (Ingress \"%v/%v\")", server.Hostname, ing.Namespace, ing.Name)
			}

			for _, path := range rule.HTTP.Paths {
				upsName := fmt.Sprintf("%v-%v-%v",
					ing.Namespace,
					path.Backend.ServiceName,
					path.Backend.ServicePort.String())

				ups := upstreams[upsName]

				nginxPath := rootLocation
				if path.Path != "" {
					nginxPath = path.Path
				}

				addLoc := true
				for _, loc := range server.Locations {
					if loc.Path == nginxPath {
						addLoc = false

						if !loc.IsDefBackend {
							glog.V(3).Infof("Location %q already configured for server %q with upstream %q (Ingress \"%v/%v\")", loc.Path, server.Hostname, loc.Backend, ing.Namespace, ing.Name)
							break
						}

						glog.V(3).Infof("Replacing location %q for server %q with upstream %q to use upstream %q (Ingress \"%v/%v\")", loc.Path, server.Hostname, loc.Backend, ups.Name, ing.Namespace, ing.Name)
						loc.Backend = ups.Name
						loc.IsDefBackend = false
						loc.Port = ups.Port
						loc.Service = ups.Service
						loc.Ingress = ing
						loc.BasicDigestAuth = anns.BasicDigestAuth
						loc.ClientBodyBufferSize = anns.ClientBodyBufferSize
						loc.ConfigurationSnippet = anns.ConfigurationSnippet
						loc.CorsConfig = anns.CorsConfig
						loc.ExternalAuth = anns.ExternalAuth
						loc.Proxy = anns.Proxy
						loc.RateLimit = anns.RateLimit
						loc.Redirect = anns.Redirect
						loc.Rewrite = anns.Rewrite
						loc.UpstreamVhost = anns.UpstreamVhost
						loc.Whitelist = anns.Whitelist
						loc.Denied = anns.Denied
						loc.XForwardedPrefix = anns.XForwardedPrefix
						loc.UsePortInRedirects = anns.UsePortInRedirects
						loc.Connection = anns.Connection
						loc.Logs = anns.Logs
						loc.GRPC = anns.GRPC
						loc.LuaRestyWAF = anns.LuaRestyWAF
						loc.InfluxDB = anns.InfluxDB
						loc.DefaultBackend = anns.DefaultBackend

						if loc.Redirect.FromToWWW {
							server.RedirectFromToWWW = true
						}
						break
					}
				}

				// new location
				if addLoc {
					glog.V(3).Infof("Adding location %q for server %q with upstream %q (Ingress \"%v/%v\")", nginxPath, server.Hostname, ups.Name, ing.Namespace, ing.Name)
					loc := &ingress.Location{
						Path:                 nginxPath,
						Backend:              ups.Name,
						IsDefBackend:         false,
						Service:              ups.Service,
						Port:                 ups.Port,
						Ingress:              ing,
						BasicDigestAuth:      anns.BasicDigestAuth,
						ClientBodyBufferSize: anns.ClientBodyBufferSize,
						ConfigurationSnippet: anns.ConfigurationSnippet,
						CorsConfig:           anns.CorsConfig,
						ExternalAuth:         anns.ExternalAuth,
						Proxy:                anns.Proxy,
						RateLimit:            anns.RateLimit,
						Redirect:             anns.Redirect,
						Rewrite:              anns.Rewrite,
						UpstreamVhost:        anns.UpstreamVhost,
						Whitelist:            anns.Whitelist,
						Denied:               anns.Denied,
						XForwardedPrefix:     anns.XForwardedPrefix,
						UsePortInRedirects:   anns.UsePortInRedirects,
						Connection:           anns.Connection,
						Logs:                 anns.Logs,
						GRPC:                 anns.GRPC,
						LuaRestyWAF:          anns.LuaRestyWAF,
						InfluxDB:             anns.InfluxDB,
						DefaultBackend:       anns.DefaultBackend,
					}

					if loc.Redirect.FromToWWW {
						server.RedirectFromToWWW = true
					}
					server.Locations = append(server.Locations, loc)
				}

				if ups.SessionAffinity.AffinityType == "" {
					ups.SessionAffinity.AffinityType = anns.SessionAffinity.Type
				}

				if anns.SessionAffinity.Type == "cookie" {
					ups.SessionAffinity.CookieSessionAffinity.Name = anns.SessionAffinity.Cookie.Name
					ups.SessionAffinity.CookieSessionAffinity.Hash = anns.SessionAffinity.Cookie.Hash

					locs := ups.SessionAffinity.CookieSessionAffinity.Locations
					if _, ok := locs[host]; !ok {
						locs[host] = []string{}
					}

					locs[host] = append(locs[host], path.Path)
				}
			}
		}
	}

	aUpstreams := make([]*ingress.Backend, 0, len(upstreams))

	for _, upstream := range upstreams {
		isHTTPSfrom := []*ingress.Server{}
		for _, server := range servers {
			for _, location := range server.Locations {
				if upstream.Name == location.Backend {
					if len(upstream.Endpoints) == 0 {
						glog.V(3).Infof("Upstream %q does not have any active endpoints.", upstream.Name)
						location.Backend = "" // for nginx.tmpl checking

						// check if the location contains endpoints and a custom default backend
						if location.DefaultBackend != nil {
							sp := location.DefaultBackend.Spec.Ports[0]
							endps := getEndpoints(location.DefaultBackend, &sp, apiv1.ProtocolTCP, &healthcheck.Config{}, n.store.GetServiceEndpoints)
							if len(endps) > 0 {
								glog.V(3).Infof("Using custom default backend for location %q in server %q (Service \"%v/%v\")",
									location.Path, server.Hostname, location.DefaultBackend.Namespace, location.DefaultBackend.Name)
								nb := upstream.DeepCopy()
								name := fmt.Sprintf("custom-default-backend-%v", upstream.Name)
								nb.Name = name
								nb.Endpoints = endps
								aUpstreams = append(aUpstreams, nb)
								location.Backend = name
							}
						}
					}

					if server.SSLPassthrough {
						if location.Path == rootLocation {
							if location.Backend == defUpstreamName {
								glog.Warningf("Server %q has no default backend, ignoring SSL Passthrough.", server.Hostname)
								continue
							}
							isHTTPSfrom = append(isHTTPSfrom, server)
						}
					}
				}
			}
		}

		if len(isHTTPSfrom) > 0 {
			upstream.SSLPassthrough = true
		}
	}

	// create the list of upstreams and skip those without Endpoints
	for _, upstream := range upstreams {
		if len(upstream.Endpoints) == 0 {
			continue
		}
		aUpstreams = append(aUpstreams, upstream)
	}

	aServers := make([]*ingress.Server, 0, len(servers))
	for _, value := range servers {
		sort.SliceStable(value.Locations, func(i, j int) bool {
			return value.Locations[i].Path > value.Locations[j].Path
		})
		aServers = append(aServers, value)
	}

	sort.SliceStable(aUpstreams, func(a, b int) bool {
		return aUpstreams[a].Name < aUpstreams[b].Name
	})

	sort.SliceStable(aServers, func(i, j int) bool {
		return aServers[i].Hostname < aServers[j].Hostname
	})

	return aUpstreams, aServers
}

// createUpstreams creates the NGINX upstreams (Endpoints) for each Service
// referenced in Ingress rules.
func (n *NGINXController) createUpstreams(data []*extensions.Ingress, du *ingress.Backend) map[string]*ingress.Backend {
	upstreams := make(map[string]*ingress.Backend)
	upstreams[defUpstreamName] = du

	for _, ing := range data {
		anns, err := n.store.GetIngressAnnotations(ing)
		if err != nil {
			glog.Errorf("Error reading Ingress annotations: %v", err)
		}

		var defBackend string
		if ing.Spec.Backend != nil {
			defBackend = fmt.Sprintf("%v-%v-%v",
				ing.Namespace,
				ing.Spec.Backend.ServiceName,
				ing.Spec.Backend.ServicePort.String())

			glog.V(3).Infof("Creating upstream %q", defBackend)
			upstreams[defBackend] = newUpstream(defBackend)
			if !upstreams[defBackend].Secure {
				upstreams[defBackend].Secure = anns.SecureUpstream.Secure
			}
			if upstreams[defBackend].SecureCACert.Secret == "" {
				upstreams[defBackend].SecureCACert = anns.SecureUpstream.CACert
			}
			if upstreams[defBackend].UpstreamHashBy == "" {
				upstreams[defBackend].UpstreamHashBy = anns.UpstreamHashBy
			}
			if upstreams[defBackend].LoadBalancing == "" {
				upstreams[defBackend].LoadBalancing = anns.LoadBalancing
			}

			svcKey := fmt.Sprintf("%v/%v", ing.Namespace, ing.Spec.Backend.ServiceName)

			// add the service ClusterIP as a single Endpoint instead of individual Endpoints
			if anns.ServiceUpstream {
				endpoint, err := n.getServiceClusterEndpoint(svcKey, ing.Spec.Backend)
				if err != nil {
					glog.Errorf("Failed to determine a suitable ClusterIP Endpoint for Service %q: %v", svcKey, err)
				} else {
					upstreams[defBackend].Endpoints = []ingress.Endpoint{endpoint}
				}
			}

			if len(upstreams[defBackend].Endpoints) == 0 {
				endps, err := n.serviceEndpoints(svcKey, ing.Spec.Backend.ServicePort.String(), &anns.HealthCheck)
				upstreams[defBackend].Endpoints = append(upstreams[defBackend].Endpoints, endps...)
				if err != nil {
					glog.Warningf("Error creating upstream %q: %v", defBackend, err)
				}
			}

		}

		for _, rule := range ing.Spec.Rules {
			if rule.HTTP == nil {
				continue
			}

			for _, path := range rule.HTTP.Paths {
				name := fmt.Sprintf("%v-%v-%v",
					ing.Namespace,
					path.Backend.ServiceName,
					path.Backend.ServicePort.String())

				if _, ok := upstreams[name]; ok {
					continue
				}

				glog.V(3).Infof("Creating upstream %q", name)
				upstreams[name] = newUpstream(name)
				upstreams[name].Port = path.Backend.ServicePort

				if !upstreams[name].Secure {
					upstreams[name].Secure = anns.SecureUpstream.Secure
				}

				if upstreams[name].SecureCACert.Secret == "" {
					upstreams[name].SecureCACert = anns.SecureUpstream.CACert
				}

				if upstreams[name].UpstreamHashBy == "" {
					upstreams[name].UpstreamHashBy = anns.UpstreamHashBy
				}

				if upstreams[name].LoadBalancing == "" {
					upstreams[name].LoadBalancing = anns.LoadBalancing
				}

				svcKey := fmt.Sprintf("%v/%v", ing.Namespace, path.Backend.ServiceName)

				// add the service ClusterIP as a single Endpoint instead of individual Endpoints
				if anns.ServiceUpstream {
					endpoint, err := n.getServiceClusterEndpoint(svcKey, &path.Backend)
					if err != nil {
						glog.Errorf("Failed to determine a suitable ClusterIP Endpoint for Service %q: %v", svcKey, err)
					} else {
						upstreams[name].Endpoints = []ingress.Endpoint{endpoint}
					}
				}

				if len(upstreams[name].Endpoints) == 0 {
					endp, err := n.serviceEndpoints(svcKey, path.Backend.ServicePort.String(), &anns.HealthCheck)
					if err != nil {
						glog.Warningf("Error obtaining Endpoints for Service %q: %v", svcKey, err)
						continue
					}
					upstreams[name].Endpoints = endp
				}

				s, err := n.store.GetService(svcKey)
				if err != nil {
					glog.Warningf("Error obtaining Service %q: %v", svcKey, err)
					continue
				}

				upstreams[name].Service = s
			}
		}
	}

	return upstreams
}

// getServiceClusterEndpoint returns an Endpoint corresponding to the ClusterIP
// field of a Service.
func (n *NGINXController) getServiceClusterEndpoint(svcKey string, backend *extensions.IngressBackend) (endpoint ingress.Endpoint, err error) {
	svc, err := n.store.GetService(svcKey)
	if err != nil {
		return endpoint, fmt.Errorf("service %q does not exist", svcKey)
	}

	if svc.Spec.ClusterIP == "" || svc.Spec.ClusterIP == "None" {
		return endpoint, fmt.Errorf("no ClusterIP found for Service %q", svcKey)
	}

	endpoint.Address = svc.Spec.ClusterIP

	// if the Service port is referenced by name in the Ingress, lookup the
	// actual port in the service spec
	if backend.ServicePort.Type == intstr.String {
		var port int32 = -1
		for _, svcPort := range svc.Spec.Ports {
			if svcPort.Name == backend.ServicePort.String() {
				port = svcPort.Port
				break
			}
		}
		if port == -1 {
			return endpoint, fmt.Errorf("service %q does not have a port named %q", svc.Name, backend.ServicePort)
		}
		endpoint.Port = fmt.Sprintf("%d", port)
	} else {
		endpoint.Port = backend.ServicePort.String()
	}

	return endpoint, err
}

// serviceEndpoints returns the upstream servers (Endpoints) associated with a
// Service.
func (n *NGINXController) serviceEndpoints(svcKey, backendPort string,
	hz *healthcheck.Config) ([]ingress.Endpoint, error) {
	svc, err := n.store.GetService(svcKey)

	var upstreams []ingress.Endpoint
	if err != nil {
		return upstreams, fmt.Errorf("error getting Service %q from local store: %v", svcKey, err)
	}

	glog.V(3).Infof("Obtaining ports information for Service %q", svcKey)
	for _, servicePort := range svc.Spec.Ports {
		// targetPort could be a string, use either the port name or number (int)
		if strconv.Itoa(int(servicePort.Port)) == backendPort ||
			servicePort.TargetPort.String() == backendPort ||
			servicePort.Name == backendPort {

			endps := getEndpoints(svc, &servicePort, apiv1.ProtocolTCP, hz, n.store.GetServiceEndpoints)
			if len(endps) == 0 {
				glog.Warningf("Service %q does not have any active Endpoint.", svcKey)
			}

			if n.cfg.SortBackends {
				sort.SliceStable(endps, func(i, j int) bool {
					iName := endps[i].Address
					jName := endps[j].Address
					if iName != jName {
						return iName < jName
					}

					return endps[i].Port < endps[j].Port
				})
			}
			upstreams = append(upstreams, endps...)
			break
		}
	}

	// Ingress with an ExternalName Service and no port defined for that Service
	if len(svc.Spec.Ports) == 0 && svc.Spec.Type == apiv1.ServiceTypeExternalName {
		externalPort, err := strconv.Atoi(backendPort)
		if err != nil {
			glog.Warningf("Only numeric ports are allowed in ExternalName Services: %q is not a valid port number.", backendPort)
			return upstreams, nil
		}

		servicePort := apiv1.ServicePort{
			Protocol:   "TCP",
			Port:       int32(externalPort),
			TargetPort: intstr.FromString(backendPort),
		}
		endps := getEndpoints(svc, &servicePort, apiv1.ProtocolTCP, hz, n.store.GetServiceEndpoints)
		if len(endps) == 0 {
			glog.Warningf("Service %q does not have any active Endpoint.", svcKey)
			return upstreams, nil
		}

		upstreams = append(upstreams, endps...)
		return upstreams, nil
	}

	if !n.cfg.SortBackends {
		rand.Seed(time.Now().UnixNano())
		for i := range upstreams {
			j := rand.Intn(i + 1)
			upstreams[i], upstreams[j] = upstreams[j], upstreams[i]
		}
	}

	return upstreams, nil
}

// createServers builds a map of host name to Server structs from a map of
// already computed Upstream structs. Each Server is configured with at least
// one root location, which uses a default backend if left unspecified.
func (n *NGINXController) createServers(data []*extensions.Ingress,
	upstreams map[string]*ingress.Backend,
	du *ingress.Backend) map[string]*ingress.Server {

	servers := make(map[string]*ingress.Server, len(data))
	aliases := make(map[string]string, len(data))

	bdef := n.store.GetDefaultBackend()
	ngxProxy := proxy.Config{
		BodySize:          bdef.ProxyBodySize,
		ConnectTimeout:    bdef.ProxyConnectTimeout,
		SendTimeout:       bdef.ProxySendTimeout,
		ReadTimeout:       bdef.ProxyReadTimeout,
		BufferSize:        bdef.ProxyBufferSize,
		CookieDomain:      bdef.ProxyCookieDomain,
		CookiePath:        bdef.ProxyCookiePath,
		NextUpstream:      bdef.ProxyNextUpstream,
		NextUpstreamTries: bdef.ProxyNextUpstreamTries,
		RequestBuffering:  bdef.ProxyRequestBuffering,
		ProxyRedirectFrom: bdef.ProxyRedirectFrom,
		ProxyBuffering:    bdef.ProxyBuffering,
	}

	// generated on Start() with createDefaultSSLCertificate()
	defaultPemFileName := n.cfg.FakeCertificatePath
	defaultPemSHA := n.cfg.FakeCertificateSHA

	// read custom default SSL certificate, fall back to generated default certificate
	defaultCertificate, err := n.store.GetLocalSSLCert(n.cfg.DefaultSSLCertificate)
	if err == nil {
		defaultPemFileName = defaultCertificate.PemFileName
		defaultPemSHA = defaultCertificate.PemSHA
	}

	// initialize default server and root location
	servers[defServerName] = &ingress.Server{
		Hostname: defServerName,
		SSLCert: ingress.SSLCert{
			PemFileName: defaultPemFileName,
			PemSHA:      defaultPemSHA,
		},
		Locations: []*ingress.Location{
			{
				Path:         rootLocation,
				IsDefBackend: true,
				Backend:      du.Name,
				Proxy:        ngxProxy,
				Service:      du.Service,
			},
		}}

	// initialize all other servers
	for _, ing := range data {
		anns, err := n.store.GetIngressAnnotations(ing)
		if err != nil {
			glog.Errorf("Error reading Ingress %q annotations from local store: %v", ing.Name, err)
		}

		// default upstream name
		un := du.Name

		if ing.Spec.Backend != nil {
			defUpstream := fmt.Sprintf("%v-%v-%v", ing.Namespace, ing.Spec.Backend.ServiceName, ing.Spec.Backend.ServicePort.String())

			if backendUpstream, ok := upstreams[defUpstream]; ok {
				// use backend specified in Ingress as the default backend for all its rules
				un = backendUpstream.Name

				// special "catch all" case, Ingress with a backend but no rule
				defLoc := servers[defServerName].Locations[0]
				if defLoc.IsDefBackend && len(ing.Spec.Rules) == 0 {
					glog.Infof("Ingress \"%v/%v\" defines a backend but no rule. Using it to configure the catch-all server %q", ing.Namespace, ing.Name, defServerName)

					defLoc.IsDefBackend = false
					defLoc.Backend = backendUpstream.Name
					defLoc.Service = backendUpstream.Service
					defLoc.Ingress = ing

					// customize using Ingress annotations
					defLoc.Logs = anns.Logs
					defLoc.BasicDigestAuth = anns.BasicDigestAuth
					defLoc.ClientBodyBufferSize = anns.ClientBodyBufferSize
					defLoc.ConfigurationSnippet = anns.ConfigurationSnippet
					defLoc.CorsConfig = anns.CorsConfig
					defLoc.ExternalAuth = anns.ExternalAuth
					defLoc.Proxy = anns.Proxy
					defLoc.RateLimit = anns.RateLimit
					// TODO: Redirect and rewrite can affect the catch all behavior, skip for now
					// defLoc.Redirect = anns.Redirect
					// defLoc.Rewrite = anns.Rewrite
					defLoc.UpstreamVhost = anns.UpstreamVhost
					defLoc.Whitelist = anns.Whitelist
					defLoc.Denied = anns.Denied
					defLoc.GRPC = anns.GRPC
					defLoc.LuaRestyWAF = anns.LuaRestyWAF
					defLoc.InfluxDB = anns.InfluxDB
				} else {
					glog.V(3).Infof("Ingress \"%v/%v\" defines both a backend and rules. Using its backend as default upstream for all its rules.", ing.Namespace, ing.Name)
				}
			}
		}

		for _, rule := range ing.Spec.Rules {
			host := rule.Host
			if host == "" {
				host = defServerName
			}
			if _, ok := servers[host]; ok {
				// server already configured
				continue
			}

			servers[host] = &ingress.Server{
				Hostname: host,
				Locations: []*ingress.Location{
					{
						Path:         rootLocation,
						IsDefBackend: true,
						Backend:      un,
						Proxy:        ngxProxy,
						Service:      &apiv1.Service{},
					},
				},
				SSLPassthrough: anns.SSLPassthrough,
				SSLCiphers:     anns.SSLCiphers,
			}
		}
	}

	// configure default location, alias, and SSL
	for _, ing := range data {
		anns, err := n.store.GetIngressAnnotations(ing)
		if err != nil {
			glog.Errorf("Error reading Ingress %q annotations from local store: %v", ing.Name, err)
		}

		for _, rule := range ing.Spec.Rules {
			host := rule.Host
			if host == "" {
				host = defServerName
			}

			if anns.Alias != "" {
				if servers[host].Alias == "" {
					servers[host].Alias = anns.Alias
					if _, ok := aliases["Alias"]; !ok {
						aliases["Alias"] = host
					}
				} else {
					glog.Warningf("Aliases already configured for server %q, skipping (Ingress \"%v/%v\")",
						host, ing.Namespace, ing.Name)
				}
			}

			if anns.ServerSnippet != "" {
				if servers[host].ServerSnippet == "" {
					servers[host].ServerSnippet = anns.ServerSnippet
				} else {
					glog.Warningf("Server snippet already configured for server %q, skipping (Ingress \"%v/%v\")",
						host, ing.Namespace, ing.Name)
				}
			}

			// only add SSL ciphers if the server does not have them previously configured
			if servers[host].SSLCiphers == "" && anns.SSLCiphers != "" {
				servers[host].SSLCiphers = anns.SSLCiphers
			}

			// only add a certificate if the server does not have one previously configured
			if servers[host].SSLCert.PemFileName != "" {
				continue
			}

			if len(ing.Spec.TLS) == 0 {
				glog.V(3).Infof("Ingress \"%v/%v\" does not contains a TLS section.", ing.Namespace, ing.Name)
				continue
			}

			tlsSecretName := extractTLSSecretName(host, ing, n.store.GetLocalSSLCert)

			if tlsSecretName == "" {
<<<<<<< HEAD
				glog.V(3).Infof("host %v is listed on tls section but secretName is empty. Using default cert", host)
				servers[host].SSLCert.PemFileName = defaultPemFileName
				servers[host].SSLCert.PemSHA = defaultPemSHA
=======
				glog.V(3).Infof("Host %q is listed in the TLS section but secretName is empty. Using default certificate.", host)
				servers[host].SSLCertificate = defaultPemFileName
				servers[host].SSLPemChecksum = defaultPemSHA
>>>>>>> 6c78e356
				continue
			}

			key := fmt.Sprintf("%v/%v", ing.Namespace, tlsSecretName)
			cert, err := n.store.GetLocalSSLCert(key)
			if err != nil {
				glog.Warningf("SSL certificate %q does not exist in local store.", key)
				continue
			}

			err = cert.Certificate.VerifyHostname(host)
			if err != nil {
				glog.Warningf("Unexpected error validating SSL certificate %q for server %q: %v", key, host, err)
				glog.Warningf("Validating certificate against DNS names. This will be deprecated in a future version.")
				// check the Common Name field
				// https://github.com/golang/go/issues/22922
				err := verifyHostname(host, cert.Certificate)
				if err != nil {
					glog.Warningf("SSL certificate %q does not contain a Common Name or Subject Alternative Name for server %q: %v", key, host, err)
					continue
				}
			}

			servers[host].SSLCert = *cert

			if cert.ExpireTime.Before(time.Now().Add(240 * time.Hour)) {
				glog.Warningf("SSL certificate for server %q is about to expire (%v)", cert.ExpireTime)
			}
		}
	}

	for alias, host := range aliases {
		if _, ok := servers[alias]; ok {
			glog.Warningf("Conflicting hostname (%v) and alias (%v) in server %q. Removing alias to avoid conflicts.", alias, host)
			servers[host].Alias = ""
		}
	}

	return servers
}

// extractTLSSecretName returns the name of the Secret containing a SSL
// certificate for the given host name, or an empty string.
func extractTLSSecretName(host string, ing *extensions.Ingress,
	getLocalSSLCert func(string) (*ingress.SSLCert, error)) string {

	if ing == nil {
		return ""
	}

	// naively return Secret name from TLS spec if host name matches
	for _, tls := range ing.Spec.TLS {
		if sets.NewString(tls.Hosts...).Has(host) {
			return tls.SecretName
		}
	}

	// no TLS host matching host name, try each TLS host for matching CN
	for _, tls := range ing.Spec.TLS {
		key := fmt.Sprintf("%v/%v", ing.Namespace, tls.SecretName)
		cert, err := getLocalSSLCert(key)
		if err != nil {
			glog.Warningf("SSL certificate %q does not exist in local store.", key)
			continue
		}

		if cert == nil {
			continue
		}

		if sets.NewString(cert.CN...).Has(host) {
			return tls.SecretName
		}
	}

	return ""
}<|MERGE_RESOLUTION|>--- conflicted
+++ resolved
@@ -1003,15 +1003,9 @@
 			tlsSecretName := extractTLSSecretName(host, ing, n.store.GetLocalSSLCert)
 
 			if tlsSecretName == "" {
-<<<<<<< HEAD
-				glog.V(3).Infof("host %v is listed on tls section but secretName is empty. Using default cert", host)
+				glog.V(3).Infof("Host %q is listed in the TLS section but secretName is empty. Using default certificate.", host)
 				servers[host].SSLCert.PemFileName = defaultPemFileName
 				servers[host].SSLCert.PemSHA = defaultPemSHA
-=======
-				glog.V(3).Infof("Host %q is listed in the TLS section but secretName is empty. Using default certificate.", host)
-				servers[host].SSLCertificate = defaultPemFileName
-				servers[host].SSLPemChecksum = defaultPemSHA
->>>>>>> 6c78e356
 				continue
 			}
 
